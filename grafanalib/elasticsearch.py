--- conflicted
+++ resolved
@@ -16,24 +16,16 @@
     https://www.elastic.co/guide/en/elasticsearch/reference/current/search-aggregations-metrics-valuecount-aggregation.html
 
     It's the default aggregator for elasticsearch queries.
-<<<<<<< HEAD
-
-    :param id: id of the metric
-    """
-    id = attr.ib(default=0, validator=instance_of(int))
-
-    def to_json_data(self):
-        return {
-            'id': str(self.id),
-=======
-    :param hide: show/hide the metric in the final panel display
-    """
-    hide = attr.ib(default=False, validator=instance_of(bool))
-
-    def to_json_data(self):
-        return {
-            'hide': self.hide,
->>>>>>> 28c5a5ff
+    :param hide: show/hide the metric in the final panel display
+    :param id: id of the metric
+    """
+    id = attr.ib(default=0, validator=instance_of(int))
+    hide = attr.ib(default=False, validator=instance_of(bool))
+    
+    def to_json_data(self):
+        return {
+            'id': str(self.id),
+            'hide': self.hide,
             'type': 'count',
             'field': 'select field',
             'settings': {},
@@ -47,25 +39,17 @@
     https://www.elastic.co/guide/en/elasticsearch/reference/current/search-aggregations-metrics-max-aggregation.html
 
     :param field: name of elasticsearch field to provide the maximum for
-<<<<<<< HEAD
-    :param id: id of the metric
-    """
-    field = attr.ib(default="", validator=instance_of(str))
-    id = attr.ib(default=0, validator=instance_of(int))
-
-    def to_json_data(self):
-        return {
-            'id': str(self.id),
-=======
-    :param hide: show/hide the metric in the final panel display
-    """
-    field = attr.ib(default="", validator=instance_of(str))
-    hide = attr.ib(default=False, validator=instance_of(bool))
-
-    def to_json_data(self):
-        return {
-            'hide': self.hide,
->>>>>>> 28c5a5ff
+    :param hide: show/hide the metric in the final panel display
+    :param id: id of the metric
+    """
+    field = attr.ib(default="", validator=instance_of(str))
+    id = attr.ib(default=0, validator=instance_of(int))
+    hide = attr.ib(default=False, validator=instance_of(bool))
+    
+    def to_json_data(self):
+        return {
+            'id': str(self.id),
+            'hide': self.hide,
             'type': 'max',
             'field': self.field,
             'settings': {},
@@ -79,25 +63,17 @@
     https://www.elastic.co/guide/en/elasticsearch/reference/current/search-aggregations-metrics-cardinality-aggregation.html
 
     :param field: name of elasticsearch field to provide the maximum for
-<<<<<<< HEAD
-    :param id: id of the metric
-    """
-    field = attr.ib(default="", validator=instance_of(str))
-    id = attr.ib(default=0, validator=instance_of(int))
-
-    def to_json_data(self):
-        return {
-            'id': str(self.id),
-=======
-    :param hide: show/hide the metric in the final panel display
-    """
-    field = attr.ib(default="", validator=instance_of(str))
-    hide = attr.ib(default=False, validator=instance_of(bool))
-
-    def to_json_data(self):
-        return {
-            'hide': self.hide,
->>>>>>> 28c5a5ff
+    :param id: id of the metric
+    :param hide: show/hide the metric in the final panel display
+    """
+    field = attr.ib(default="", validator=instance_of(str))
+    id = attr.ib(default=0, validator=instance_of(int))
+    hide = attr.ib(default=False, validator=instance_of(bool))
+    
+    def to_json_data(self):
+        return {
+            'id': str(self.id),
+            'hide': self.hide,
             'type': 'cardinality',
             'field': self.field,
             'settings': {},
@@ -111,27 +87,18 @@
     https://www.elastic.co/guide/en/elasticsearch/reference/current/search-aggregations-metrics-avg-aggregation.html
 
     :param field: name of elasticsearch field to provide the maximum for
-<<<<<<< HEAD
-    :param id: id of the metric
-=======
-    :param hide: show/hide the metric in the final panel display
->>>>>>> 28c5a5ff
-    """
-
-    field = attr.ib(default="", validator=instance_of(str))
-    id = attr.ib(default=0, validator=instance_of(int))
-<<<<<<< HEAD
-=======
-    hide = attr.ib(default=False, validator=instance_of(bool))
->>>>>>> 28c5a5ff
-
-    def to_json_data(self):
-        return {
-            'id': str(self.id),
-<<<<<<< HEAD
-=======
+    :param id: id of the metric
+    :param hide: show/hide the metric in the final panel display
+    """
+
+    field = attr.ib(default="", validator=instance_of(str))
+    id = attr.ib(default=0, validator=instance_of(int))
+    hide = attr.ib(default=False, validator=instance_of(bool))
+
+    def to_json_data(self):
+        return {
+            'id': str(self.id),
             "hide": self.hide,
->>>>>>> 28c5a5ff
             "type": "avg",
             "field": self.field,
             "settings": {},
@@ -140,7 +107,6 @@
 
 
 @attr.s
-<<<<<<< HEAD
 class DerivativeMetricAgg(object):
     """An aggregator that takes the derivative of another metric aggregator.
 
@@ -170,7 +136,8 @@
             'type': 'derivative',
             'field': self.field,
             'settings': settings,
-=======
+
+
 class SumMetricAgg(object):
     """An aggregator that provides the sum of the values.
     https://www.elastic.co/guide/en/elasticsearch/reference/current/search-aggregations-metrics-sum-aggregation.html
@@ -189,7 +156,6 @@
             'hide': self.hide,
             'field': self.field,
             'settings': {},
->>>>>>> 28c5a5ff
         }
 
 
